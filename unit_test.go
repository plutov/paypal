package paypal

import (
	"context"
	"encoding/json"
	"io/ioutil"
	"net/http"
	"net/http/httptest"
	"testing"
)

type webprofileTestServer struct {
	t *testing.T
}

func TestNewClient(t *testing.T) {
	c, err := NewClient("", "", "")
	if err == nil {
		t.Errorf("Expected error for NewClient('','','')")
	}
	if c != nil {
		t.Errorf("Expected nil Client for NewClient('','',''), got %v", c)
	}

	c, err = NewClient("1", "2", "3")
	if err != nil {
		t.Errorf("Not expected error for NewClient(1, 2, 3), got %v", err)
	}
	if c == nil {
		t.Errorf("Expected non-nil Client for NewClient(1, 2, 3)")
	}
}

func TestTypeUserInfo(t *testing.T) {
	response := `{
    "user_id": "https://www.paypal.com/webapps/auth/server/64ghr894040044",
    "name": "Peter Pepper",
    "given_name": "Peter",
    "family_name": "Pepper",
    "email": "ppuser@example.com"
    }`

	u := &UserInfo{}
	err := json.Unmarshal([]byte(response), u)
	if err != nil {
		t.Errorf("UserInfo Unmarshal failed")
	}

	if u.ID != "https://www.paypal.com/webapps/auth/server/64ghr894040044" ||
		u.Name != "Peter Pepper" ||
		u.GivenName != "Peter" ||
		u.FamilyName != "Pepper" ||
		u.Email != "ppuser@example.com" {
		t.Errorf("UserInfo decoded result is incorrect, Given: %v", u)
	}
}

func TestTypeItem(t *testing.T) {
	response := `{
    "name":"Item",
    "quantity":"1"
}`

	i := &Item{}
	err := json.Unmarshal([]byte(response), i)
	if err != nil {
		t.Errorf("Item Unmarshal failed")
	}

	if i.Name != "Item" ||
		i.Quantity != "1" {
		t.Errorf("Item decoded result is incorrect, Given: %v", i)
	}
}

func TestTypeErrorResponseOne(t *testing.T) {
	response := `{
		"name":"USER_BUSINESS_ERROR",
		"message":"User business error.",
		"debug_id":"f05063556a338",
		"information_link":"https://developer.paypal.com/docs/api/payments.payouts-batch/#errors",
		"details":[
			{
				"field":"SENDER_BATCH_ID",
				"issue":"Batch with given sender_batch_id already exists",
				"link":[
					{
						"href":"https://api.sandbox.paypal.com/v1/payments/payouts/CR9VS2K4X4846",
						"rel":"self",
						"method":"GET"
					}
				]
			}
		]
	}`

	i := &ErrorResponse{}
	err := json.Unmarshal([]byte(response), i)
	if err != nil {
		t.Errorf("ErrorResponse Unmarshal failed")
	}

	if i.Name != "USER_BUSINESS_ERROR" ||
		i.Message != "User business error." ||
		i.DebugID != "f05063556a338" ||
		i.InformationLink != "https://developer.paypal.com/docs/api/payments.payouts-batch/#errors" ||
		len(i.Details) != 1 ||
		i.Details[0].Field != "SENDER_BATCH_ID" ||
		i.Details[0].Issue != "Batch with given sender_batch_id already exists" ||
		len(i.Details[0].Links) != 1 ||
		i.Details[0].Links[0].Href != "https://api.sandbox.paypal.com/v1/payments/payouts/CR9VS2K4X4846" {
		t.Errorf("ErrorResponse decoded result is incorrect, Given: %v", i)
	}
}

func TestTypeErrorResponseTwo(t *testing.T) {
	response := `{
		"name":"VALIDATION_ERROR",
		"message":"Invalid request - see details.",
		"debug_id":"662121ee369c0",
		"information_link":"https://developer.paypal.com/docs/api/payments.payouts-batch/#errors",
		"details":[
			{
				"field":"items[0].recipient_type",
				"issue":"Value is invalid (must be EMAILor PAYPAL_ID or PHONE)"
			}
		]
	}`

	i := &ErrorResponse{}
	err := json.Unmarshal([]byte(response), i)
	if err != nil {
		t.Errorf("ErrorResponse Unmarshal failed")
	}

	if i.Name != "VALIDATION_ERROR" ||
		i.Message != "Invalid request - see details." ||
		len(i.Details) != 1 ||
		i.Details[0].Field != "items[0].recipient_type" {
		t.Errorf("ErrorResponse decoded result is incorrect, Given: %v", i)
	}
}

func TestTypePayoutResponse(t *testing.T) {
	response := `{
		"batch_header":{
			"payout_batch_id":"G4E6WJE6Y4853",
			"batch_status":"SUCCESS",
			"time_created":"2017-11-01T23:08:25Z",
			"time_completed":"2017-11-01T23:08:46Z",
			"sender_batch_header":{
				"sender_batch_id":"2017110109",
				"email_subject":"Payment"
			},
			"amount":{
				"currency":"USD",
				"value":"6.37"
			},
			"fees":{
				"currency":"USD",
				"value":"0.25"
			}
		},
		"items":[
			{
				"payout_item_id":"9T35G83YA546X",
				"transaction_id":"4T328230B1D337285",
				"transaction_status":"UNCLAIMED",
				"payout_item_fee":{
					"currency":"USD",
					"value":"0.25"
				},
				"payout_batch_id":"G4E6WJE6Y4853",
				"payout_item":{
					"recipient_type":"EMAIL",
					"amount":{
						"currency":"USD",
						"value":"6.37"
					},
					"note":"Optional note",
					"receiver":"ppuser@example.com",
					"sender_item_id":"1"
				},
				"time_processed":"2017-11-01T23:08:43Z",
				"errors":{
					"name":"RECEIVER_UNREGISTERED",
					"message":"Receiver is unregistered",
					"information_link":"https://developer.paypal.com/docs/api/payments.payouts-batch/#errors",
					"details":[]
				},
				"links":[
					{
						"href":"https://api.sandbox.paypal.com/v1/payments/payouts-item/9T35G83YA546X",
						"rel":"item",
						"method":"GET",
						"encType":"application/json"
					}
				]
			}
		],
		"links":[
			{
				"href":"https://api.sandbox.paypal.com/v1/payments/payouts/G4E6WJE6Y4853?page_size=1000&page=1",
				"rel":"self",
				"method":"GET",
				"encType":"application/json"
			}
		]
	}`

	pr := &PayoutResponse{}
	err := json.Unmarshal([]byte(response), pr)
	if err != nil {
		t.Errorf("PayoutResponse Unmarshal failed")
	}

	if pr.BatchHeader.BatchStatus != "SUCCESS" ||
		pr.BatchHeader.PayoutBatchID != "G4E6WJE6Y4853" ||
		len(pr.Items) != 1 ||
		pr.Items[0].PayoutItemID != "9T35G83YA546X" ||
		pr.Items[0].TransactionID != "4T328230B1D337285" ||
		pr.Items[0].TransactionStatus != "UNCLAIMED" ||
		pr.Items[0].Error.Name != "RECEIVER_UNREGISTERED" {
		t.Errorf("PayoutResponse decoded result is incorrect, Given: %v", pr)
	}
}

func TestOrderUnmarshal(t *testing.T) {
	response := `{
		"id": "5O190127TN364715T",
		"status": "CREATED",
		"links": [
		  {
			"href": "https://api.paypal.com/v2/checkout/orders/5O190127TN364715T",
			"rel": "self",
			"method": "GET"
		  },
		  {
			"href": "https://api.sandbox.paypal.com/checkoutnow?token=5O190127TN364715T",
			"rel": "approve",
			"method": "GET"
		  },
		  {
			"href": "https://api.paypal.com/v2/checkout/orders/5O190127TN364715T/capture",
			"rel": "capture",
			"method": "POST"
		  }
		]
	}`

	order := &Order{}
	err := json.Unmarshal([]byte(response), order)
	if err != nil {
		t.Errorf("Order Unmarshal failed")
	}

	if order.ID != "5O190127TN364715T" ||
		order.Status != "CREATED" ||
		order.Links[0].Href != "https://api.paypal.com/v2/checkout/orders/5O190127TN364715T" {
		t.Errorf("Order decoded result is incorrect, Given: %+v", order)
	}
}

func TestTypePayoutItemResponse(t *testing.T) {
	response := `{
		"payout_item_id":"9T35G83YA546X",
		"transaction_id":"4T328230B1D337285",
		"transaction_status":"UNCLAIMED",
		"payout_item_fee":{
			"currency":"USD",
			"value":"0.25"
		},
		"payout_batch_id":"G4E6WJE6Y4853",
		"payout_item":{
			"recipient_type":"EMAIL",
			"amount":{
				"currency":"USD",
				"value":"6.37"
			},
			"note":"Optional note",
			"receiver":"ppuser@example.com",
			"sender_item_id":"1"
		},
		"time_processed":"2017-11-01T23:08:43Z",
		"errors":{
			"name":"RECEIVER_UNREGISTERED",
			"message":"Receiver is unregistered",
			"information_link":"https://developer.paypal.com/docs/api/payments.payouts-batch/#errors",
			"details":[]
		},
		"links":[
			{
				"href":"https://api.sandbox.paypal.com/v1/payments/payouts-item/3YA546X9T35G8",
				"rel":"self",
				"method":"GET",
				"encType":"application/json"
			},
			{
				"href":"https://api.sandbox.paypal.com/v1/payments/payouts/6Y4853G4E6WJE",
				"rel":"batch",
				"method":"GET",
				"encType":"application/json"
			}
		]
	}`

	pir := &PayoutItemResponse{}
	err := json.Unmarshal([]byte(response), pir)
	if err != nil {
		t.Errorf("PayoutItemResponse Unmarshal failed")
	}

	if pir.PayoutItemID != "9T35G83YA546X" ||
		pir.PayoutBatchID != "G4E6WJE6Y4853" ||
		pir.TransactionID != "4T328230B1D337285" ||
		pir.TransactionStatus != "UNCLAIMED" ||
		pir.Error.Name != "RECEIVER_UNREGISTERED" {
		t.Errorf("PayoutItemResponse decoded result is incorrect, Given: %+v", pir)
	}
}

func TestTypePaymentPatch(t *testing.T) {
	// test unmarshaling
	response := `{
		"op": "replace",
		"path": "/transactions/0/amount",
		"value": "5"
	}`
	pp := &PaymentPatch{}
	err := json.Unmarshal([]byte(response), pp)
	if err != nil {
		t.Errorf("TestTypePaymentPatch Unmarshal failed")
	}
	if pp.Operation != "replace" ||
		pp.Path != "/transactions/0/amount" ||
		pp.Value != "5" {
		t.Errorf("PaymentPatch decoded result is incorrect, Given: %+v", pp)
	}
}

func TestTypePaymentPatchMarshal(t *testing.T) {
	// test marshalling
	p2 := &PaymentPatch{
		Operation: "add",
		Path:      "/transactions/0/amount",
		Value: map[string]interface{}{
			"total":    "18.37",
			"currency": "EUR",
			"details": map[string]interface{}{
				"subtotal": "13.37",
				"shipping": "5.00",
			},
		},
	}
	p2expectedresponse := `{"op":"add","path":"/transactions/0/amount","value":{"currency":"EUR","details":{"shipping":"5.00","subtotal":"13.37"},"total":"18.37"}}`
	response2, _ := json.Marshal(p2)
	if string(response2) != string(p2expectedresponse) {
		t.Errorf("PaymentPatch response2 is incorrect,\n Given:    %+v\n Expected: %+v", string(response2), string(p2expectedresponse))
	}
}

// ServeHTTP implements http.Handler
func (ts *webprofileTestServer) ServeHTTP(w http.ResponseWriter, r *http.Request) {
	ts.t.Log(r.RequestURI)
	if r.RequestURI == "/v1/payment-experience/web-profiles" {
		if r.Method == "POST" {
			ts.create(w, r)
		}
		if r.Method == "GET" {
			ts.list(w, r)
		}
	}
	if r.RequestURI == "/v1/payment-experience/web-profiles/XP-CP6S-W9DY-96H8-MVN2" {
		if r.Method == "GET" {
			ts.getvalid(w, r)
		}
		if r.Method == "PUT" {
			ts.updatevalid(w, r)
		}
		if r.Method == "DELETE" {
			ts.deletevalid(w, r)
		}
	}
	if r.RequestURI == "/v1/payment-experience/web-profiles/foobar" {
		if r.Method == "GET" {
			ts.getinvalid(w, r)
		}
		if r.Method == "PUT" {
			ts.updateinvalid(w, r)
		}
		if r.Method == "DELETE" {
			ts.deleteinvalid(w, r)
		}
	}
	if r.RequestURI == "/v1/billing-agreements/agreement-tokens" {
		if r.Method == "POST" {
			ts.create(w, r)
		}
	}
<<<<<<< HEAD
	if r.RequestURI == "/v1/billing-agreements/agreements" {
		if r.Method == "POST" {
			ts.createWithoutName(w, r)
		}
	}
=======
>>>>>>> a3977a8e
}

func (ts *webprofileTestServer) create(w http.ResponseWriter, r *http.Request) {
	var data map[string]interface{}

	body, err := ioutil.ReadAll(r.Body)

	if err != nil {
		http.Error(w, err.Error(), http.StatusInternalServerError)
	}

	err = json.Unmarshal(body, &data)

	if err != nil {
		http.Error(w, err.Error(), http.StatusInternalServerError)
	}

	var raw map[string]string

	w.Header().Set("Content-Type", "application/json")

	if name, ok := data["name"]; !ok || name == "" {
		raw = map[string]string{
			"name":    "VALIDATION_ERROR",
			"message": "should have name",
		}
		w.WriteHeader(http.StatusBadRequest)
	} else {
		raw = map[string]string{
			"id": "XP-CP6S-W9DY-96H8-MVN2",
		}
		w.WriteHeader(http.StatusCreated)
	}

	res, _ := json.Marshal(raw)
	w.Write(res)
}

func (ts *webprofileTestServer) createWithoutName(w http.ResponseWriter, r *http.Request) {
	var data map[string]interface{}

	body, err := ioutil.ReadAll(r.Body)

	if err != nil {
		http.Error(w, err.Error(), http.StatusInternalServerError)
	}

	err = json.Unmarshal(body, &data)

	if err != nil {
		http.Error(w, err.Error(), http.StatusInternalServerError)
	}

	var raw map[string]string

	w.Header().Set("Content-Type", "application/json")

	raw = map[string]string{
		"id": "B-12345678901234567",
	}
	w.WriteHeader(http.StatusCreated)

	res, _ := json.Marshal(raw)
	w.Write(res)
}

func (ts *webprofileTestServer) updatevalid(w http.ResponseWriter, r *http.Request) {
	var data map[string]interface{}

	body, err := ioutil.ReadAll(r.Body)

	if err != nil {
		http.Error(w, err.Error(), http.StatusInternalServerError)
	}

	err = json.Unmarshal(body, &data)

	if err != nil {
		http.Error(w, err.Error(), http.StatusInternalServerError)
	}

	if ID, ok := data["id"]; !ok || ID != "XP-CP6S-W9DY-96H8-MVN2" {
		raw := map[string]string{
			"name":    "INVALID_RESOURCE_ID",
			"message": "id invalid",
		}
		w.Header().Set("Content-Type", "application/json")
		w.WriteHeader(http.StatusBadRequest)
		res, _ := json.Marshal(raw)
		w.Write(res)
		return
	}

	if name, ok := data["name"]; !ok || name == "" {
		raw := map[string]string{
			"name":    "VALIDATION_ERROR",
			"message": "should have name",
		}
		w.Header().Set("Content-Type", "application/json")
		w.WriteHeader(http.StatusBadRequest)
		res, _ := json.Marshal(raw)
		w.Write(res)
		return
	}

	w.WriteHeader(http.StatusNoContent)

}

func (ts *webprofileTestServer) updateinvalid(w http.ResponseWriter, r *http.Request) {
	w.Header().Set("Content-Type", "application/json")
	w.WriteHeader(http.StatusNotFound)

	raw := map[string]interface{}{
		"name":    "INVALID_RESOURCE_ID",
		"message": "foobar not found",
	}

	res, _ := json.Marshal(raw)
	w.Write(res)
}

func (ts *webprofileTestServer) getvalid(w http.ResponseWriter, r *http.Request) {
	w.Header().Set("Content-Type", "application/json")
	w.WriteHeader(http.StatusOK)

	raw := map[string]interface{}{
		"id":   "XP-CP6S-W9DY-96H8-MVN2",
		"name": "YeowZa! T-Shirt Shop",
		"presentation": map[string]interface{}{
			"brand_name":  "YeowZa! Paypal",
			"logo_image":  "http://www.yeowza.com",
			"locale_code": "US",
		},

		"input_fields": map[string]interface{}{
			"allow_note":       true,
			"no_shipping":      0,
			"address_override": 1,
		},

		"flow_config": map[string]interface{}{
			"landing_page_type":    "Billing",
			"bank_txn_pending_url": "http://www.yeowza.com",
		},
	}

	res, _ := json.Marshal(raw)
	w.Write(res)
}

func (ts *webprofileTestServer) getinvalid(w http.ResponseWriter, r *http.Request) {
	w.Header().Set("Content-Type", "application/json")
	w.WriteHeader(http.StatusNotFound)

	raw := map[string]interface{}{
		"name":    "INVALID_RESOURCE_ID",
		"message": "foobar not found",
	}

	res, _ := json.Marshal(raw)
	w.Write(res)
}

func (ts *webprofileTestServer) list(w http.ResponseWriter, r *http.Request) {
	w.Header().Set("Content-Type", "application/json")
	w.WriteHeader(http.StatusOK)

	raw := []interface{}{
		map[string]interface{}{
			"id":   "XP-CP6S-W9DY-96H8-MVN2",
			"name": "YeowZa! T-Shirt Shop",
		},
		map[string]interface{}{
			"id":   "XP-96H8-MVN2-CP6S-W9DY",
			"name": "Shop T-Shirt YeowZa! ",
		},
	}

	res, _ := json.Marshal(raw)
	w.Write(res)
}

func (ts *webprofileTestServer) deleteinvalid(w http.ResponseWriter, r *http.Request) {
	w.Header().Set("Content-Type", "application/json")
	w.WriteHeader(http.StatusNotFound)

	raw := map[string]interface{}{
		"name":    "INVALID_RESOURCE_ID",
		"message": "foobar not found",
	}

	res, _ := json.Marshal(raw)
	w.Write(res)
}

func (ts *webprofileTestServer) deletevalid(w http.ResponseWriter, r *http.Request) {
	w.Header().Set("Content-Type", "application/json")
	w.WriteHeader(http.StatusNoContent)
}

func TestCreateWebProfile_valid(t *testing.T) {
	ts := httptest.NewServer(&webprofileTestServer{t: t})
	defer ts.Close()

	c, _ := NewClient("foo", "bar", ts.URL)

	wp := WebProfile{
		Name: "YeowZa! T-Shirt Shop",
		Presentation: Presentation{
			BrandName:  "YeowZa! Paypal",
			LogoImage:  "http://www.yeowza.com",
			LocaleCode: "US",
		},

		InputFields: InputFields{
			AllowNote:       true,
			NoShipping:      NoShippingDisplay,
			AddressOverride: AddrOverrideFromCall,
		},

		FlowConfig: FlowConfig{
			LandingPageType:   LandingPageTypeBilling,
			BankTXNPendingURL: "http://www.yeowza.com",
		},
	}

	res, err := c.CreateWebProfile(context.Background(), wp)

	if err != nil {
		t.Fatal(err)
	}

	if res.ID != "XP-CP6S-W9DY-96H8-MVN2" {
		t.Fatalf("expecting response to have ID = `XP-CP6S-W9DY-96H8-MVN2` got `%s`", res.ID)
	}
}

func TestCreateWebProfile_invalid(t *testing.T) {
	ts := httptest.NewServer(&webprofileTestServer{t: t})
	defer ts.Close()

	c, _ := NewClient("foo", "bar", ts.URL)

	wp := WebProfile{}

	_, err := c.CreateWebProfile(context.Background(), wp)

	if err == nil {
		t.Fatalf("expecting an error got nil")
	}
}

func TestGetWebProfile_valid(t *testing.T) {
	ts := httptest.NewServer(&webprofileTestServer{t: t})
	defer ts.Close()

	c, _ := NewClient("foo", "bar", ts.URL)

	res, err := c.GetWebProfile(context.Background(), "XP-CP6S-W9DY-96H8-MVN2")

	if err != nil {
		t.Fatal(err)
	}

	if res.ID != "XP-CP6S-W9DY-96H8-MVN2" {
		t.Fatalf("expecting res.ID to have value = `XP-CP6S-W9DY-96H8-MVN2` but got `%s`", res.ID)
	}

	if res.Name != "YeowZa! T-Shirt Shop" {
		t.Fatalf("expecting res.Name to have value = `YeowZa! T-Shirt Shop` but got `%s`", res.Name)
	}
}

func TestGetWebProfile_invalid(t *testing.T) {
	ts := httptest.NewServer(&webprofileTestServer{t: t})
	defer ts.Close()

	c, _ := NewClient("foo", "bar", ts.URL)

	_, err := c.GetWebProfile(context.Background(), "foobar")

	if err == nil {
		t.Fatalf("expecting an error got nil")
	}
}

func TestGetWebProfiles(t *testing.T) {
	ts := httptest.NewServer(&webprofileTestServer{t: t})
	defer ts.Close()

	c, _ := NewClient("foo", "bar", ts.URL)

	res, err := c.GetWebProfiles(context.Background())

	if err != nil {
		t.Fatal(err)
	}

	if len(res) != 2 {
		t.Fatalf("expecting two results got %d", len(res))
	}
}

func TestSetWebProfile_valid(t *testing.T) {
	ts := httptest.NewServer(&webprofileTestServer{t: t})
	defer ts.Close()

	c, _ := NewClient("foo", "bar", ts.URL)

	wp := WebProfile{
		ID:   "XP-CP6S-W9DY-96H8-MVN2",
		Name: "Shop T-Shirt YeowZa!",
	}

	err := c.SetWebProfile(context.Background(), wp)

	if err != nil {
		t.Fatal(err)
	}

}

func TestSetWebProfile_invalid(t *testing.T) {
	ts := httptest.NewServer(&webprofileTestServer{t: t})
	defer ts.Close()

	c, _ := NewClient("foo", "bar", ts.URL)

	wp := WebProfile{
		ID: "foobar",
	}

	err := c.SetWebProfile(context.Background(), wp)

	if err == nil {
		t.Fatal(err)
	}

	wp = WebProfile{}

	err = c.SetWebProfile(context.Background(), wp)

	if err == nil {
		t.Fatal(err)
	}
}

func TestDeleteWebProfile_valid(t *testing.T) {
	ts := httptest.NewServer(&webprofileTestServer{t: t})
	defer ts.Close()

	c, _ := NewClient("foo", "bar", ts.URL)

	wp := WebProfile{
		ID:   "XP-CP6S-W9DY-96H8-MVN2",
		Name: "Shop T-Shirt YeowZa!",
	}

	err := c.SetWebProfile(context.Background(), wp)

	if err != nil {
		t.Fatal(err)
	}

}

func TestDeleteWebProfile_invalid(t *testing.T) {
	ts := httptest.NewServer(&webprofileTestServer{t: t})
	defer ts.Close()

	c, _ := NewClient("foo", "bar", ts.URL)

	err := c.DeleteWebProfile(context.Background(), "foobar")

	if err == nil {
		t.Fatal(err)
	}

}

func TestCreateBillingAgreementToken(t *testing.T) {

	ts := httptest.NewServer(&webprofileTestServer{t: t})
	defer ts.Close()

	c, _ := NewClient("foo", "bar", ts.URL)

	_, err := c.CreateBillingAgreementToken(
		context.Background(),
		"name A",
		"description A",
		"start date A",
		&Payer{PaymentMethod: "paypal"},
		&BillingPlan{ID: "id B", Name: "name B", Description: "description B", Type: "type B"})

	if err != nil {
		t.Fatal(err)
	}

<<<<<<< HEAD
}

func TestCreateBillingAgreementFromToken(t *testing.T) {

	ts := httptest.NewServer(&webprofileTestServer{t: t})
	defer ts.Close()

	c, _ := NewClient("foo", "bar", ts.URL)

	_, err := c.CreateBillingAgreementFromToken(context.Background(),"BillingAgreementToken")

	if err != nil {
		t.Fatal(err)
	}

=======
>>>>>>> a3977a8e
}<|MERGE_RESOLUTION|>--- conflicted
+++ resolved
@@ -397,14 +397,11 @@
 			ts.create(w, r)
 		}
 	}
-<<<<<<< HEAD
 	if r.RequestURI == "/v1/billing-agreements/agreements" {
 		if r.Method == "POST" {
 			ts.createWithoutName(w, r)
 		}
 	}
-=======
->>>>>>> a3977a8e
 }
 
 func (ts *webprofileTestServer) create(w http.ResponseWriter, r *http.Request) {
@@ -805,7 +802,6 @@
 		t.Fatal(err)
 	}
 
-<<<<<<< HEAD
 }
 
 func TestCreateBillingAgreementFromToken(t *testing.T) {
@@ -820,7 +816,4 @@
 	if err != nil {
 		t.Fatal(err)
 	}
-
-=======
->>>>>>> a3977a8e
 }