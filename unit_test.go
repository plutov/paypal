--- conflicted
+++ resolved
@@ -809,7 +809,6 @@
 
 }
 
-<<<<<<< HEAD
 func TestCreateBillingAgreementTokenBAEndpoint(t *testing.T) {
 
 	ts := httptest.NewServer(&webprofileTestServer{t: t})
@@ -830,8 +829,6 @@
 
 }
 
-=======
->>>>>>> 7f2eec9b
 func TestCreateBillingAgreementFromToken(t *testing.T) {
 
 	ts := httptest.NewServer(&webprofileTestServer{t: t})
