--- conflicted
+++ resolved
@@ -7,17 +7,13 @@
 
 // CreateProduct - Use this call to create a catalog product
 // Endpoint: POST /v1/catalogs/products
-<<<<<<< HEAD
-func (c *Client) CreateProduct(product CreateProductRequest) (*Product, error) {
-=======
 // Type represents the product type. Indicates whether the product is physical or tangible goods, or a service. The allowed values are:
 // -----------------------------
 // | PHYSICAL | Physical goods |
 // | DIGITAL  | Digital goods  |
 // | SERVICE  | Service goods  |
 // -----------------------------
-func (c *Client) CreateProduct(product CreateProduct) (*Product, error) {
->>>>>>> 8ae9312c
+func (c *Client) CreateProduct(product CreateProductRequest) (*Product, error) {
 	resp := &Product{}
 
 	req, err := c.NewRequest("POST", fmt.Sprintf("%s%s", c.APIBase, "/v1/catalogs/products"), product)
